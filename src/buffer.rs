//! Buffers to safely work with audio samples.

use std::iter::{Zip, IntoIterator};
use std::vec::IntoIter;
use std::slice;

use num::Float;

/// A buffer containing `ChannelBuffer` buffers for each input/output.
pub struct AudioBuffer<'a, T: 'a + Float> {
    inputs: Vec<&'a mut [T]>,
    outputs: Vec<&'a mut [T]>,
}

/// Iterator over channel buffers for either inputs or outputs.
pub type ChannelBufferIter<'a, T> = IntoIter<&'a mut [T]>;

impl<'a, T: 'a + Float> AudioBuffer<'a, T> {
    /// Create an `AudioBuffer` from vectors of slices.
    ///
    /// Each vector item represents either an input or output, and contains an array of samples. Eg
    /// if inputs was a vector of size 2 containing slices of size 512, it would hold 2 inputs where
    /// each input holds 512 samples.
    pub fn new(inputs: Vec<&'a mut [T]>, outputs: Vec<&'a mut [T]>) -> AudioBuffer<'a, T> {
        AudioBuffer {
            inputs: inputs,
            outputs: outputs,
        }
    }

    /// Create an `AudioBuffer` from raw pointers. Only really useful for interacting with the VST
    /// API.
    pub unsafe fn from_raw(inputs_raw: *mut *mut T, outputs_raw: *mut *mut T, num_inputs: usize, num_outputs: usize, samples: usize) -> AudioBuffer<'a, T> {
        let inputs =
            // Create a slice of type &mut [*mut f32]
            slice::from_raw_parts_mut(inputs_raw, num_inputs).iter()
            // Convert to &mut [&mut [f32]]
            .map(|input| slice::from_raw_parts_mut(*input, samples))
            // Collect into Vec<&mut [f32]>
            .collect();

        let outputs =
            // Create a slice of type &mut [*mut f32]
            slice::from_raw_parts_mut(outputs_raw, num_outputs).iter()
            // Convert to &mut [&mut [f32]]
            .map(|output| slice::from_raw_parts_mut(*output, samples))
            // Collect into Vec<&mut [f32]>
            .collect();

        // Call constructor with vectors
        AudioBuffer::new(inputs, outputs)
    }

    /// Return a reference to all inputs.
    pub fn inputs(&'a mut self) -> &'a mut Vec<&'a mut [T]> {
        &mut self.inputs
    }

    /// Return a reference to all outputs.
    pub fn outputs(&'a mut self) -> &'a mut Vec<&'a mut [T]> {
        &mut self.outputs
    }

    /// Consume this buffer and split it into separate inputs and outputs.
    ///
    /// # Example
    ///
    /// ```
    /// # use vst2::buffer::AudioBuffer;
    /// # let mut in1 = vec![0.0; 512];
    /// # let (mut in2, mut out1, mut out2) = (in1.clone(), in1.clone(), in1.clone());
    /// #
    /// # let buffer = AudioBuffer::new(vec![&mut in1, &mut in2],
    /// #                               vec![&mut out1, &mut out2]);
    /// let (mut inputs, mut outputs) = buffer.split();
    /// let input: &mut [f32] = &mut inputs[0]; // First input
    /// ```
    pub fn split(self) -> (Vec<&'a mut [T]>, Vec<&'a mut [T]>) {
        (self.inputs, self.outputs)
    }

    /// Zip together buffers.
    pub fn zip(self) -> Zip<ChannelBufferIter<'a, T>, ChannelBufferIter<'a, T>> {
        self.inputs.into_iter().zip(self.outputs.into_iter())
    }
}

<<<<<<< HEAD
// Maybe Replace this with just a slice?
/// Buffer samples for one channel.
pub struct ChannelBuffer<'a, T: 'a + Float>(&'a mut [T]);

impl<'a, T: 'a + Float> ChannelBuffer<'a, T> {
    /// Construct a new `ChannelBuffer` from a slice.
    pub fn new(data: &'a mut [T]) -> ChannelBuffer<'a, T> {
        ChannelBuffer(data)
    }

    /// Retrieves mutable reference to internal slice
    pub fn mut_slice(self) -> &'a mut [T] {
        self.0
    }

    /// Retrieves immutable reference to internal slice
    pub fn slice(self) -> &'a [T] {
        self.0
    }
}

impl<'a, T: 'a + Float> IntoIterator for ChannelBuffer<'a, T> {
    type Item = &'a mut T;
    type IntoIter = slice::IterMut<'a, T>;

    fn into_iter(self) -> slice::IterMut<'a, T> {
        self.0.iter_mut()
    }
}

=======
>>>>>>> 3d3e49e2
#[cfg(test)]
mod tests {
    use buffer::AudioBuffer;

    /// Size of buffers used in tests.
    const SIZE: usize = 1024;

    /// Test that creating and zipping buffers works.
    ///
    /// This test creates a channel for 2 inputs and 2 outputs. The input channels are simply values
    /// from 0 to `SIZE-1` (e.g. [0, 1, 2, 3, 4, .. , SIZE - 1]) and the output channels are just 0.
    /// This test assures that when the buffers are zipped together, the input values do not change.
    #[test]
    fn buffer_zip() {
        let mut in1: Vec<f32> = (0..SIZE).map(|x| x as f32).collect();
        let mut in2 = in1.clone();

        let mut out1 = vec![0.0; SIZE];
        let mut out2 = out1.clone();

        let buffer = AudioBuffer::new(vec![&mut in1, &mut in2],
                                      vec![&mut out1, &mut out2]);

        for (input, output) in buffer.zip() {
            input.into_iter().zip(output.into_iter())
            .fold(0, |acc, (input, output)| {
                assert_eq!(*input - acc as f32, 0.0);
                assert_eq!(*output, 0.0);
                acc + 1
            });
        }
    }

    /// Test that creating buffers from raw pointers works.
    #[test]
    fn from_raw() {
        let mut in1: Vec<f32> = (0..SIZE).map(|x| x as f32).collect();
        let mut in2 = in1.clone();

        let mut out1 = vec![0.0; SIZE];
        let mut out2 = out1.clone();

        let buffer = unsafe {
            AudioBuffer::from_raw(vec![in1.as_mut_ptr(), in2.as_mut_ptr()].as_mut_ptr(),
                                  vec![out1.as_mut_ptr(), out2.as_mut_ptr()].as_mut_ptr(),
                                  2, 2, SIZE)
        };

        for (input, output) in buffer.zip() {
            input.into_iter().zip(output.into_iter())
            .fold(0, |acc, (input, output)| {
                assert_eq!(*input - acc as f32, 0.0);
                assert_eq!(*output, 0.0);
                acc + 1
            });
        }
    }
}<|MERGE_RESOLUTION|>--- conflicted
+++ resolved
@@ -85,39 +85,6 @@
     }
 }
 
-<<<<<<< HEAD
-// Maybe Replace this with just a slice?
-/// Buffer samples for one channel.
-pub struct ChannelBuffer<'a, T: 'a + Float>(&'a mut [T]);
-
-impl<'a, T: 'a + Float> ChannelBuffer<'a, T> {
-    /// Construct a new `ChannelBuffer` from a slice.
-    pub fn new(data: &'a mut [T]) -> ChannelBuffer<'a, T> {
-        ChannelBuffer(data)
-    }
-
-    /// Retrieves mutable reference to internal slice
-    pub fn mut_slice(self) -> &'a mut [T] {
-        self.0
-    }
-
-    /// Retrieves immutable reference to internal slice
-    pub fn slice(self) -> &'a [T] {
-        self.0
-    }
-}
-
-impl<'a, T: 'a + Float> IntoIterator for ChannelBuffer<'a, T> {
-    type Item = &'a mut T;
-    type IntoIter = slice::IterMut<'a, T>;
-
-    fn into_iter(self) -> slice::IterMut<'a, T> {
-        self.0.iter_mut()
-    }
-}
-
-=======
->>>>>>> 3d3e49e2
 #[cfg(test)]
 mod tests {
     use buffer::AudioBuffer;
