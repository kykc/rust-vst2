--- conflicted
+++ resolved
@@ -197,230 +197,8 @@
         processReplacingF64: interfaces::process_replacing_f64, //fn pointer
 
         future: [0u8; 56]
-<<<<<<< HEAD
-    })) }
-}
-
-/// A structure representing static plugin information.
-#[derive(Clone, Debug)]
-pub struct Info {
-    /// Plugin Name.
-    pub name: String,
-
-    /// Plugin Vendor.
-    pub vendor: String,
-
-
-    /// Number of different presets.
-    pub presets: i32,
-
-    /// Number of parameters.
-    pub parameters: i32,
-
-
-    /// Number of inputs.
-    pub inputs: i32,
-
-    /// Number of outputs.
-    pub outputs: i32,
-
-
-    /// Unique plugin ID. Can be registered with Steinberg to prevent conflicts with other plugins.
-    ///
-    /// This ID is used to identify a plugin during save and load of a preset and project.
-    pub unique_id: i32,
-
-    /// Plugin version (e.g. 0001 = `v0.0.0.1`, 1283 = `v1.2.8.3`).
-    pub version: i32,
-
-    /// Plugin category. Possible values are found in `enums::PluginCategory`.
-    pub category: PluginCategory,
-
-    //TODO: Doc
-    pub initial_delay: i32,
-
-    /// Indicates whether preset data is handled in formatless chunks. If false,
-    /// host saves and restores plugins by reading/writing parameter data. If true, it is up to
-    /// the plugin to manage saving preset data by implementing  the
-    /// `{get, load}_{preset, bank}_chunks()` methods. Default is `false`.
-    pub preset_chunks: bool,
-
-    /// Indicates whether this plugin can process f64 based `AudioBuffer` buffers. Default is
-    /// `false`.
-    pub f64_precision: bool,
-
-    /// Effect name (chorus, delay, distotion, guitar effect processor, etc)
-    pub effect_name: String,
-
-    //no_sound_in_stop: bool, //TODO: Implement this somehow
-}
-
-impl Default for Info {
-    fn default() -> Info {
-        Info {
-            name: "VST".to_string(),
-            vendor: String::new(),
-
-            presets: 1, // default preset
-            parameters: 0,
-            inputs: 2, // Stereo in,out
-            outputs: 2,
-
-            unique_id: 0, // This must be changed.
-            version: 0001, // v0.0.0.1
-
-            category: PluginCategory::Effect,
-
-            initial_delay: 0,
-
-            preset_chunks: false,
-            f64_precision: false,
-
-            effect_name: "".to_string(),
-        }
-    }
-}
-
-/// Must be implemented by all VST plugins.
-///
-/// All methods except `get_info` provide a default implementation which does nothing and can be
-/// safely overridden.
-#[allow(unused_variables)]
-pub trait Vst {
-    /// This method must return an `Info` struct.
-    fn get_info(&self) -> Info;
-
-
-    /// Called when VST is initialized.
-    fn init(&mut self) { trace!("Initialized vst plugin."); }
-
-
-    /// Set the current preset to the index specified by `preset`.
-    fn change_preset(&mut self, preset: i32) { }
-
-    /// Get the current preset index.
-    fn get_preset_num(&self) -> i32 { 0 }
-
-    /// Set the current preset name.
-    fn set_preset_name(&self, name: String) { }
-
-    /// Get the name of the preset at the index specified by `preset`.
-    fn get_preset_name(&self, preset: i32) -> String { "".to_string() }
-
-
-    /// Get parameter label for parameter at `index` (e.g. "db", "sec", "ms", "%").
-    fn get_parameter_label(&self, index: i32) -> String { "".to_string() }
-
-    /// Get the parameter value for parameter at `index` (e.g. "1.0", "150", "Plate", "Off").
-    fn get_parameter_text(&self, index: i32) -> String {
-        format!("{:.3}", self.get_parameter(index))
-    }
-
-    /// Get the name of parameter at `index`.
-    fn get_parameter_name(&self, index: i32) -> String { format!("Param {}", index) }
-
-    /// Get the value of paramater at `index`. Should be value between 0.0 and 1.0.
-    fn get_parameter(&self, index: i32) -> f32 { 0.0 }
-
-    /// Set the value of parameter at `index`. `value` is between 0.0 and 1.0.
-    fn set_parameter(&mut self, index: i32, value: f32) { }
-
-    /// Return whether parameter at `index` can be automated.
-    fn can_be_automated(&self, index: i32) -> bool { false }
-
-    /// Use String as input for parameter value. Used by host to provide an editable field to
-    /// adjust a parameter value. E.g. "100" may be interpreted as 100hz for parameter. Returns if
-    /// the input string was used.
-    fn string_to_parameter(&self, index: i32, text: String) -> bool { false }
-
-
-    /// Called when sample rate is changed by host.
-    fn sample_rate_changed(&mut self, rate: f32) { }
-
-    /// Called when block size is changed by host.
-    fn block_size_changed(&mut self, size: i64) { }
-
-
-    /// Called when plugin is turned on.
-    fn on_resume(&mut self) { }
-
-    /// Called when plugin is turned off.
-    fn on_suspend(&mut self) { }
-
-
-    /// Vendor specific handling.
-    fn vendor_specific(&mut self, index: i32, value: isize, ptr: *mut c_void, opt: f32) { }
-
-
-    /// Return whether plugin supports specified action.
-    fn can_do(&self, can_do: CanDo) -> Supported {
-        info!("Host is asking if plugin can: {:?}.", can_do);
-        Supported::Maybe
-    }
-
-    /// Get the tail size of plugin when it is stopped. Used in offline processing as well.
-    fn get_tail_size(&self) -> isize { 0 }
-
-
-    /// Process an audio buffer containing `f32` values. TODO: Examples
-    fn process(&mut self, buffer: AudioBuffer<f32>) {
-        // For each input and output
-        for (input, output) in buffer.zip() {
-            // For each input sample and output sample in buffer
-            for (in_frame, out_frame) in input.into_iter().zip(output.into_iter()) {
-                *out_frame = *in_frame;
-            }
-        }
-    }
-
-    /// Process an audio buffer containing `f64` values. TODO: Examples
-    fn process_f64(&mut self, buffer: AudioBuffer<f64>) {
-        // For each input and output
-        for (input, output) in buffer.zip() {
-            // For each input sample and output sample in buffer
-            for (in_frame, out_frame) in input.into_iter().zip(output.into_iter()) {
-                *out_frame = *in_frame;
-            }
-        }
-    }
-
-    /// Return handle to plugin editor if supported.
-    fn get_editor(&mut self) -> Option<&mut Editor> { None }
-
-
-    /// If `preset_chunks` is set to true in plugin info, this should return the raw chunk data for
-    /// the current preset.
-    fn get_preset_data(&mut self) -> Vec<u8> { Vec::new() }
-
-    /// If `preset_chunks` is set to true in plugin info, this should return the raw chunk data for
-    /// the current plugin bank.
-    fn get_bank_data(&mut self) -> Vec<u8> { Vec::new() }
-
-    /// If `preset_chunks` is set to true in plugin info, this should load a preset from the given
-    /// chunk data.
-    fn load_preset_data(&mut self, data: Vec<u8>) {}
-
-    /// If `preset_chunks` is set to true in plugin info, this should load a preset bank from the
-    /// given chunk data.
-    fn load_bank_data(&mut self, data: Vec<u8>) {}
-
-    /// Get information about an input channel. Only used by some hosts.
-    fn get_input_info(&self, input: i32) -> ChannelInfo {
-        ChannelInfo::new(format!("Input channel {}", input),
-                         Some(format!("In {}", input)),
-                         true, None)
-    }
-
-    /// Get information about an output channel. Only used by some hosts.
-    fn get_output_info(&self, output: i32) -> ChannelInfo {
-        ChannelInfo::new(format!("Output channel {}", output),
-                         Some(format!("Out {}", output)),
-                         true, None)
-    }
-=======
     }};
     effect
->>>>>>> e89a0dd6
 }
 
 #[cfg(test)]
